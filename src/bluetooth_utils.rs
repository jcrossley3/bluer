use dbus::{Connection, Message, MessageItem, Props};
use std::error::Error;

static ADAPTER_INTERFACE: &str = "org.bluez.Adapter1";
static DEVICE_INTERFACE: &str = "org.bluez.Device1";
static SERVICE_INTERFACE: &str = "org.bluez.GattService1";
static CHARACTERISTIC_INTERFACE: &str = "org.bluez.GattCharacteristic1";
static DESCRIPTOR_INTERFACE: &str = "org.bluez.GattDescriptor1";
static SERVICE_NAME: &str = "org.bluez";

fn get_managed_objects(c: &Connection) -> Result<Vec<MessageItem>, Box<dyn Error>> {
    let m = Message::new_method_call(
        SERVICE_NAME,
        "/",
        "org.freedesktop.DBus.ObjectManager",
        "GetManagedObjects"
    )?;
    let r = c.send_with_reply_and_block(m, 1000)?;
    Ok(r.get_items())
}

pub fn get_adapters(c: &Connection) -> Result<Vec<String>, Box<dyn Error>> {
    let mut adapters: Vec<String> = Vec::new();
    let objects: Vec<MessageItem> = get_managed_objects(&c)?;
    let z: &[MessageItem] = objects.get(0).unwrap().inner().unwrap();
    for y in z {
        let (path, interfaces) = y.inner().unwrap();
        let x: &[MessageItem] = interfaces.inner().unwrap();
        for interface in x {
            let (i, _) = interface.inner().unwrap();
            let name: &str = i.inner().unwrap();
            if name == ADAPTER_INTERFACE {
                let p: &str = path.inner().unwrap();
                adapters.push(String::from(p));
            }
        }
    }
    Ok(adapters)
}

pub fn list_devices(c: &Connection, adapter_path: &str) -> Result<Vec<String>, Box<dyn Error>> {
    list_item(c, DEVICE_INTERFACE, adapter_path, "Adapter")
}

pub fn list_services(c: &Connection, device_path: &str) -> Result<Vec<String>, Box<dyn Error>> {
    list_item(c, SERVICE_INTERFACE, device_path, "Device")
}

pub fn list_characteristics(
    c: &Connection,
    device_path: &str,
) -> Result<Vec<String>, Box<dyn Error>> {
    list_item(c, CHARACTERISTIC_INTERFACE, device_path, "Service")
}

pub fn list_descriptors(c: &Connection, device_path: &str) -> Result<Vec<String>, Box<dyn Error>> {
    list_item(c, DESCRIPTOR_INTERFACE, device_path, "Characteristic")
}

fn list_item(
    c: &Connection,
    item_interface: &str,
    item_path: &str,
    item_property: &str,
) -> Result<Vec<String>, Box<dyn Error>> {
    let mut v: Vec<String> = Vec::new();
    let objects: Vec<MessageItem> = get_managed_objects(&c)?;
    let z: &[MessageItem] = objects.get(0).unwrap().inner().unwrap();
    for y in z {
        let (path, interfaces) = y.inner().unwrap();
        let x: &[MessageItem] = interfaces.inner().unwrap();
        for interface in x {
            let (i, _) = interface.inner().unwrap();
            let name: &str = i.inner().unwrap();
            if name == item_interface {
                let objpath: &str = path.inner().unwrap();
                let prop = get_property(c, item_interface, objpath, item_property)?;
                let prop_path = prop.inner::<&str>().unwrap();
                if prop_path == item_path {
                    v.push(String::from(objpath));
                }
            }
        }
    }
    Ok(v)
}

pub fn get_property(
    c: &Connection,
    interface: &str,
    object_path: &str,
    prop: &str,
) -> Result<MessageItem, Box<dyn Error>> {
    let p = Props::new(&c, SERVICE_NAME, object_path, interface, 1000);
    Ok(p.get(prop)?.clone())
}

pub fn set_property<T>(
    c: &Connection,
    interface: &str,
    object_path: &str,
    prop: &str,
    value: T,
    timeout_ms: i32,
) -> Result<(), Box<dyn Error>>
where
    T: Into<MessageItem>,
{
    let p = Props::new(&c, SERVICE_NAME, object_path, interface, timeout_ms);
    Ok(p.set(prop, value.into())?)
}

pub fn call_method(
    c: &Connection,
    interface: &str,
    object_path: &str,
    method: &str,
    param: Option<&[MessageItem]>,
    timeout_ms: i32,
<<<<<<< HEAD
) -> Result<(), Box<dyn Error>> {
    let mut m = Message::new_method_call(
=======
) -> Result<Message, Box<Error>> {
    let mut m = try!(Message::new_method_call(
>>>>>>> f36b34e1
        SERVICE_NAME,
        object_path,
        interface,
        method
<<<<<<< HEAD
    )?;
    if let Some(p) = param {
        m.append_items(p);
    }
    c.send_with_reply_and_block(m, timeout_ms)?;
    Ok(())
=======
    ));
    match param {
        Some(p) => m.append_items(p),
        None => (),
    };
    Ok(try!(c.send_with_reply_and_block(m, timeout_ms)))
>>>>>>> f36b34e1
}<|MERGE_RESOLUTION|>--- conflicted
+++ resolved
@@ -117,30 +117,15 @@
     method: &str,
     param: Option<&[MessageItem]>,
     timeout_ms: i32,
-<<<<<<< HEAD
-) -> Result<(), Box<dyn Error>> {
+) -> Result<Message, Box<dyn Error>> {
     let mut m = Message::new_method_call(
-=======
-) -> Result<Message, Box<Error>> {
-    let mut m = try!(Message::new_method_call(
->>>>>>> f36b34e1
         SERVICE_NAME,
         object_path,
         interface,
         method
-<<<<<<< HEAD
     )?;
     if let Some(p) = param {
         m.append_items(p);
     }
-    c.send_with_reply_and_block(m, timeout_ms)?;
-    Ok(())
-=======
-    ));
-    match param {
-        Some(p) => m.append_items(p),
-        None => (),
-    };
-    Ok(try!(c.send_with_reply_and_block(m, timeout_ms)))
->>>>>>> f36b34e1
+    c.send_with_reply_and_block(m, timeout_ms)
 }